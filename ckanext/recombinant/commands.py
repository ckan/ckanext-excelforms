--- conflicted
+++ resolved
@@ -26,10 +26,7 @@
 
 from ckanext.recombinant.plugins import _get_tables
 from ckanext.recombinant.read_xls import read_xls, get_records
-<<<<<<< HEAD
-=======
 from ckanext.recombinant.datatypes import data_store_type
->>>>>>> be481483
 
 RECORDS_PER_ORGANIZATION = 1000000 # max records for single datastore query
 
@@ -198,11 +195,7 @@
             return
         p = packages[0]
         resource_id = p['resources'][0]['id']
-<<<<<<< HEAD
-        records = get_records(g, t['fields'])
-=======
         records = get_records(g, t['fields'], date_mode)
->>>>>>> be481483
 
         print name, len(records)
         lc.action.datastore_upsert(resource_id=resource_id, records=records)
@@ -240,5 +233,3 @@
             record['org_title'] = package['organization']['title']
             out.writerow([
                 unicode(record[col]).encode('utf-8') for col in columns])
-
-
