--- conflicted
+++ resolved
@@ -1,11 +1,7 @@
-
 import re
 import xlrd
-<<<<<<< HEAD
-=======
 from datetime import datetime, date
 from datatypes import  data_store_type
->>>>>>> be481483
 
 # special place to look for the organization name in each XLS file
 ORG_NAME_CELL = (0, 2)
@@ -41,29 +37,6 @@
             yield [c.value for c in sheet.row(row)]
         row += 1
 
-<<<<<<< HEAD
-def _is_bumf(value):
-    """
-    Return true if this value is filler, en route to skipping over empty lines
-    """
-    if type(value) in (unicode, str):
-        return (value.strip() == '')
-    return (value is None)
-
-def _canonicalize(dirty, dstore_type):
-    """
-    Fix and return dirty input to align with recombinant.json datastore type,
-    'int' or 'text'.
-
-    The xlrd software interprets a purely numeric excel field as float,
-    and anything other as unicode, independent of recombinant.json
-    datastore type specification.
-    """
-    if dirty is None:
-        return 0.0 if dstore_type == 'int' else u''
-    elif isinstance(dirty, float) or isinstance(dirty, int):
-        if dstore_type == 'text':
-=======
 
 def _is_bumf(value):
     """
@@ -112,36 +85,10 @@
             # JSON specifies text or money: content of origin is numeric string.
             # If xlrd has added .0 to present content as a float,
             # trim it before returning as numeric string
->>>>>>> be481483
             if int(dirty) == dirty:
                 return unicode(int(dirty))
             else:
                 return unicode(dirty)
-<<<<<<< HEAD
-        return float(dirty)
-    elif (('strip' in dir(dirty)) and
-            (dirty.strip() == '') and
-            (dstore_type == 'int')):
-        return 0.0
-    elif dstore_type == 'text':
-        return unicode(dirty)
-
-    # dirty should be numeric: truncate trailing decimal digits, retain int part
-    canon = re.sub(r'[^0-9]', '', re.sub(r'\.[0-9 ]+$', '', str(dirty)))
-    try:
-        return float(canon)
-    except:
-        logging.warn(
-            'Bad integer input [{0}], using best-guess [{1}]'.format(
-                dirty,
-                unicode(canon)))
-        return unicode(canon)
-
-def get_records(upload_data, fields):
-    """
-    Truncate/pad empty/missing records to expected row length, canonicalize
-    cell content, and return resulting record list.
-=======
     elif (isinstance(dirty, basestring)) and (dirty.strip() == ''):
         # Content trims to empty: default
         return dtype.default
@@ -174,7 +121,6 @@
 
     :return: canonicalized records of specified upload data
     :rtype: tuple of dicts
->>>>>>> be481483
     """
     records = []
     for n, row in enumerate(upload_data):
@@ -186,16 +132,10 @@
         while row and (len(row) < len(fields)):
             row.append(None) # placeholder: canonicalize once only, below
 
-<<<<<<< HEAD
-        records.append(dict((
-                f['datastore_id'],
-                _canonicalize(v, f['datastore_type']))
-=======
         records.append(
             dict((
                 f['datastore_id'],
                 _canonicalize(v, f['datastore_type'], date_mode))
->>>>>>> be481483
             for f, v in zip(fields, row)))
 
     return records