--- conflicted
+++ resolved
@@ -57,12 +57,8 @@
         map.connect('/recombinant/upload/{id}', action='upload',
             conditions=dict(method=['POST']),
             controller='ckanext.recombinant.controller:UploadController')
-<<<<<<< HEAD
         map.connect('/recombinant/delete/{id}/{resource_id}',
             action='delete_records',
-=======
-        map.connect('/recombinant/delete/{id}/{resource_id}', action='delete_record',
->>>>>>> 7f06514e
             conditions=dict(method=['POST']),
             controller='ckanext.recombinant.controller:UploadController')
         map.connect('recombinant_template',
