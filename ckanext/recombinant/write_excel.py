--- conflicted
+++ resolved
@@ -360,10 +360,7 @@
             u','.join(example) if isinstance(example, list) else example,
             'reco_example')
 
-<<<<<<< HEAD
         col_letter = get_column_letter(col_num)
-=======
-        col_letter = openpyxl.cell.get_column_letter(col_num)
 
         # jump to first error/required cell in column
         fill_cell(
@@ -374,7 +371,6 @@
                 ',IF(r{rnum}!{col}{row}>0,HYPERLINK("#{col}"&r{rnum}!{col}{row},""),""))'
                 .format(rnum=resource_num, col=col_letter, row=CSTATUS_ROW),
             col_heading_style)
->>>>>>> 68e36ffe
 
         col = sheet.column_dimensions[col_letter]
         if 'excel_column_width' in field:
