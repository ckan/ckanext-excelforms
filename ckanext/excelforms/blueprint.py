import re

from logging import getLogger

from flask import Response, Blueprint
from ckan.plugins.toolkit import (
    _, config, asbool, request, h, abort, g
)
from ckan.logic import ValidationError, NotAuthorized

from ckanext.excelforms.errors import BadExcelData
from ckanext.excelforms.read_excel import read_excel, get_records
from ckanext.excelforms.write_excel import excel_template

from io import BytesIO

import ckanapi

EXCEL_CT = 'application/vnd.openxmlformats-officedocument.spreadsheetml.sheet'

log = getLogger(__name__)

excelforms = Blueprint('excelforms', __name__)


def _get_data_dictionary(lc, resource_id):
    table = lc.action.datastore_info(id=resource_id)
    return table['fields']


@excelforms.route(
    '/dataset/<id>/excelforms/<resource_id>/upload', methods=['POST'])
def upload(id, resource_id):
    """
    View for downloading Excel templates and
    uploading packages via Excel .xls files
    """
    lc = ckanapi.LocalCKAN(username=g.user)
    dd = _get_data_dictionary(lc, resource_id)
    dry_run = 'validate' in request.form
    try:
        if not request.files['xls_update']:
            raise BadExcelData(_('You must provide a valid file'))

        _process_upload_file(
            lc,
            resource_id,
            request.files['xls_update'],
            dd,
            dry_run)

        if dry_run:
            h.flash_success(_(
                "No errors found."
                ))
        else:
            h.flash_success(_(
                "Your file was successfully uploaded."
                ))

    except BadExcelData as e:
        h.flash_error(e.message)

    return h.redirect_to(
        'dataset_resource.read', id=id, resource_id=resource_id)


@excelforms.route(
    '/dataset/<id>/excelforms/template-<resource_id>.xlsx', methods=['GET'])
def template(id, resource_id):
    """
    Generate excel template

    POST requests to this endpoint contain primary keys of records that are
    to be included in the excel file
    Parameters:
        _id -> an array of strings, each string contains an _id column value
    """

    lc = ckanapi.LocalCKAN(username=g.user)
    dd = _get_data_dictionary(lc, resource_id)
    resource = lc.action.resource_show(id=resource_id)

    _ids = request.params.getlist('_id')
    records = []

    if _ids:
        filters = {'_id': _ids}

        try:
            result = lc.action.datastore_search(
                resource_id=resource_id,
                filters=filters,
            )
        except NotAuthorized:
            return abort(403, _("Not authorized"))

        records = result['records']

    book = excel_template(resource, dd, records)

    blob = BytesIO()
    book.save(blob)
    response = Response(blob.getvalue())
<<<<<<< HEAD
    # (canada fork only): modify response headers for Microsoft Edge
    content_type = 'application/vnd.openxmlformats-officedocument.spreadsheetml.sheet'
    disposition_type = 'inline'
    user_agent_legacy = request.get('headers', {}).get('User-Agent')
    user_agent = request.get('headers', {}).get('Sec-CH-UA', user_agent_legacy)
    if user_agent and (
        "Microsoft Edge" in user_agent or
        "Edg/" in user_agent or
        "EdgA/" in user_agent
        ):
            content_type = 'application/octet-stream'
            disposition_type = 'attachment'
    response.content_type = content_type
=======
    response.content_type = EXCEL_CT
>>>>>>> a57ad12c
    response.headers['Content-Disposition'] = (
        '{}; filename="template_{0}.xlsx"'.format(disposition_type, resource_id))
    return response


def _process_upload_file(lc, resource_id, upload_file, dd, dry_run):
    """
    Use lc.action.datastore_upsert to load data from upload_file

    raises BadExcelData on errors.
    """
    upload_data = read_excel(upload_file)
    total_records = 0
    try:
        sheet_name, res_id, column_names, rows = next(upload_data)
    except BadExcelData as e:
        raise e
    except Exception:
        # unfortunately this can fail in all sorts of ways
        if asbool(config.get('debug', False)):
            # on debug we want the real error
            raise
        raise BadExcelData(_(
            "The server encountered a problem processing the file "
            "uploaded. Please try copying your data into the latest "
            "version of the template and uploading again."
        ))

    if resource_id != res_id:
        raise BadExcelData(
            _("This template is for a different resource: {0}").format(res_id)
        )

    # custom styles or other errors cause columns to be read
    # that actually have no data. strip them here to avoid error below
    while column_names and column_names[-1] is None:
        column_names.pop()

    expected_columns = [f['id'] for f in dd if f['id'] != '_id']
    update_action = False
    if column_names[:1] == ['_id']:
        update_action = True
        del column_names[0]

    if column_names != expected_columns:
        raise BadExcelData(_(
            "This template is out of date. "
            "Please try copying your data into the latest "
            "version of the template and uploading again."
        ))

    pk = []
#    pk = chromo.get('datastore_primary_key', [])
    choice_fields = {}
#    choice_fields = {
#        f['datastore_id']:
#            'full' if f.get('excel_full_text_choices') else True
#        for f in chromo['fields']
#        if ('choices' in f or 'choices_file' in f)}

    records = get_records(
        rows,
        [f for f in dd if update_action or f['id'] != '_id'],
        pk,
        choice_fields)
    has_pk = any(f.get('info', {}).get('pkreq') == 'pk' for f in dd)
    method = 'update' if update_action else 'upsert' if has_pk else 'insert'
    total_records += len(records)
    if not records:
        raise BadExcelData(_("The template uploaded is empty"))
    try:
        lc.action.datastore_upsert(
            method=method,
            resource_id=resource_id,
            records=[r[1] for r in records],
            dry_run=dry_run,
            force=True,
            )
    except ValidationError as e:
        if 'info' in e.error_dict:
            # because, where else would you put the error text?
            # XXX improve this in datastore, please
            pgerror = e.error_dict['info']['orig'][0].decode('utf-8')
        elif 'records' in e.error_dict:
            pgerror = e.error_dict['records'][0]
        else:
            assert 0, e.error_dict
        if isinstance(pgerror, dict):
            pgerror = u'; '.join(
                k + u': ' + u', '.join(v)
                for k, v in pgerror.items())
        else:
            # remove some postgres-isms that won't help the user
            # when we render this as an error in the form
            pgerror = re.sub(r'\nLINE \d+:', '', pgerror)
            pgerror = re.sub(r'\n *\^\n$', '', pgerror)
        head, sep, rerr = pgerror.partition('\t')
        if head == 'TAB-DELIMITED' and sep:
            it = iter(rerr.split('\t'))
            pgerror = '; '.join(k + ': ' + e for (k, e) in zip(it, it))
        row = e.error_dict.get('records_row', e.error_dict.get('_records_row'))
        if row is not None:
            raise BadExcelData(
                _(u'Data row {0}:').format(records[row][0])
                + u' ' + pgerror
            )
        raise BadExcelData(
            _(u"Error while importing data: {0}").format(
                pgerror))<|MERGE_RESOLUTION|>--- conflicted
+++ resolved
@@ -102,9 +102,8 @@
     blob = BytesIO()
     book.save(blob)
     response = Response(blob.getvalue())
-<<<<<<< HEAD
     # (canada fork only): modify response headers for Microsoft Edge
-    content_type = 'application/vnd.openxmlformats-officedocument.spreadsheetml.sheet'
+    content_type = EXCEL_CT
     disposition_type = 'inline'
     user_agent_legacy = request.get('headers', {}).get('User-Agent')
     user_agent = request.get('headers', {}).get('Sec-CH-UA', user_agent_legacy)
@@ -116,9 +115,6 @@
             content_type = 'application/octet-stream'
             disposition_type = 'attachment'
     response.content_type = content_type
-=======
-    response.content_type = EXCEL_CT
->>>>>>> a57ad12c
     response.headers['Content-Disposition'] = (
         '{}; filename="template_{0}.xlsx"'.format(disposition_type, resource_id))
     return response
